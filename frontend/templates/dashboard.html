--- conflicted
+++ resolved
@@ -68,15 +68,8 @@
 
     <!-- Scripts -->
     <script src="{{ url_for('static', filename='js/theme.js') }}"></script>
-<<<<<<< HEAD
-    <script
-      type="module"
-      src="{{ url_for('static', filename='js/dashboard.js') }}"
-    ></script>
-=======
     <script type="module" src="{{ url_for('static', filename='js/dashboard.js') }}"></script>
 
->>>>>>> 2cd5c1fb
     {% if user_logged_in %}
     <script src="{{ url_for('static', filename='js/base.js') }}"></script>
     {% endif %}
