--- conflicted
+++ resolved
@@ -56,7 +56,7 @@
         <p>Last Active: {{ user.last_active.strftime('%Y-%m-%d %H:%M') }}</p>
 
         <h3 class="section-heading">Edit Profile</h3>
-        <form class="profile-edit-form" method="POST" action="{{ url_for('auth.edit_profile', user_id=current_user.user_id) }}" enctype="multipart/form-data">
+        <form class="profile-edit-form" method="POST" action="{{ url_for('auth.edit_profile') }}" enctype="multipart/form-data">
           {% if csrf_token %}{{ csrf_token() }}{% endif %}
 
           <div class="form-columns">
@@ -112,12 +112,7 @@
           </ul>
         </div>
 
-<<<<<<< HEAD
-        <h3 class="section-heading danger">Delete Account</h3>
-        <form class="delete-profile-form" method="POST" action="{{ url_for('auth.user_delete', user_id=current_user.user_id) }}" onsubmit="return confirm('Are you sure you want to permanently delete your account? This action cannot be undone.');">
-=======
         <form class="delete-profile-form" method="POST" action="{{ url_for('auth.user_delete') }}" onsubmit="return confirm('Are you sure you want to permanently delete your account? This action cannot be undone.');">
->>>>>>> a2da901a
           {% if csrf_token %}{{ csrf_token() }}{% endif %}
           <div class="button-wrapper">
   <button class="btn-primary">Permanently Delete Account</button>
