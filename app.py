import os
from flask import Flask, render_template, request, redirect, url_for, session 
from flask_mail import Mail
from flask_login import LoginManager






from backend.database import db
from backend.routes.user_routes import auth_bp
<<<<<<< HEAD
#from flask_mail import Mail, Message

# from backend.team_routes import team_bp
=======
from flask_mail import Mail, Message
from backend.routes.team_routes import team_bp
>>>>>>> d022591a

app = Flask(
    __name__, template_folder="frontend/templates", static_folder="frontend/static"
)
login_manager = LoginManager()
login_manager.login_view = 'auth.login'  # where to redirect when not logged in
login_manager.init_app(app)

#####
basedir = os.path.join(os.path.abspath(os.path.dirname(__file__)), "backend")

app.config["SQLALCHEMY_DATABASE_URI"] = "sqlite:///" + os.path.join(
    basedir, "database.db"
)
app.config["SQLALCHEMY_TRACK_MODIFICATIONS"] = False

app.config["UPLOAD_EXTENSIONS"] = [".jpg", ".png"]
app.config["UPLOAD_PATH"] = "frontend/static/profile_pictures"
app.config["UPLOAD_FOLDER"] = os.path.join(os.getcwd(), app.config["UPLOAD_PATH"])
os.makedirs(app.config["UPLOAD_FOLDER"], exist_ok=True)

app.config["MAIL_SERVER"] = "smtp.gmail.com"
app.config["MAIL_PORT"] = 465
app.config["MAIL_USE_SSL"] = True
app.config["Mail_USE_TLS"] = False
app.config["MAIL_USERNAME"] = "sep.clockwise@gmail.com"
app.config["MAIL_PASSWORD"] = "sclpdlhelcwwobob"
mail = Mail(app)
app.register_blueprint(auth_bp, url_prefix="/auth")
app.register_blueprint(team_bp, url_prefix="/teams")


db.init_app(app)
from flask_jwt_extended import JWTManager
jwt = JWTManager(app)
with app.app_context():
    db.create_all()

####
app.secret_key = "u89234h2v98vn34vvj2934hvjwef"  # Sicherer zufälliger Key um zu simulieren, dass ein user eingeloggt ist


@app.context_processor
def override_url_for():
    def dated_url_for(endpoint, **values):
        if endpoint == "static":
            filename = values.get("filename", None)
            if filename:
                file_path = os.path.join(app.static_folder, filename)
                if os.path.exists(file_path):
                    values["v"] = int(os.stat(file_path).st_mtime)
        return url_for(endpoint, **values)

    return dict(url_for=dated_url_for)


@app.route("/")
def home():
    return render_template("homepage.html")


# TODO: send email
"""@app.route("/email")
def email():
    from backend.services.mail_service import send_forgot_password

    with app.app_context():
        return send_forgot_password()
"""

# @app.route("/login", methods=["GET", "POST"])
# def login():
#    if request.method == "POST":
#       username = request.form.get("username")
#        password = request.form.get("password")
#        # Daten prüfen hier
#        return redirect(url_for("dashboard"))  # Demo access: skip real login for now
#    return render_template("loginpage.html")

# @app.route('/login', methods=['GET', 'POST'])
# def login():
#   if request.method == 'POST':
# hier Login Daten prüfen
#      session['user_id'] = 'demo_user'  # <- Benutzer als eingeloggt markieren
#     return redirect(url_for('dashboard'))
# return render_template('loginpage.html')


@app.route("/dashboard")
def dashboard():
    return render_template("dashboard.html")


"""
@app.route('/register', methods=['GET', 'POST'])
def register():
    if request.method == 'POST':
        # Registrierung verarbeiten
        pass
    return render_template('registerpage.html')
    """

"""
@app.route("/forgot-password", methods=["GET", "POST"])
def forgot_password():
    if request.method == "POST":
        # E-Mail senden oder Token generieren
        pass
    return render_template("forgotpassword.html")
"""


@app.route("/enter_token", methods=["GET", "POST"])
def enter_token():
    if request.method == "POST":
        token = request.form.get("token")
        # Tokenprüfung hier
    return render_template("entertoken.html")


# Dummy dashboard for prototype
# @app.route("/dashboard")
# def dashboard():
#    return render_template("dashboard.html")  # Dummy dashboard for prototype


# New routes for prototype navigation


@app.route("/TimeTracking")
def timeTracking():
    return render_template("timeTracking.html")


@app.route("/analysis")
def analysis():
    return "<h1>Analysis page</h1>"


@app.route("/projects")
def projects():
    return "<h1>Projects page</h1>"


@app.route("/teams")
def teams():
    return "<h1>Teams page</h1>"


# @app.route("/profile")
# def profile():
#     return "<h1>Profile page</h1>"


@app.route("/logout")
def logout():
    session.pop("user_id", None)
    return redirect(url_for("home"))


@app.context_processor
def inject_user_status():
    return dict(user_logged_in=session.get("user_id") is not None)
from backend.models import User

@login_manager.user_loader
def load_user(user_id):
    return User.query.get(int(user_id))



if __name__ == "__main__":
    # from livereload import Server
    # server = Server(app.wsgi_app)
    # server.serve(debug=True)
    app.run(debug=True)<|MERGE_RESOLUTION|>--- conflicted
+++ resolved
@@ -10,14 +10,8 @@
 
 from backend.database import db
 from backend.routes.user_routes import auth_bp
-<<<<<<< HEAD
-#from flask_mail import Mail, Message
-
-# from backend.team_routes import team_bp
-=======
 from flask_mail import Mail, Message
 from backend.routes.team_routes import team_bp
->>>>>>> d022591a
 
 app = Flask(
     __name__, template_folder="frontend/templates", static_folder="frontend/static"
