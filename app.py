import os

from dotenv import load_dotenv
from flask import Flask, render_template, redirect, url_for
from flask import jsonify
from flask import request
from flask_jwt_extended import JWTManager
from flask_login import LoginManager, login_user, logout_user
from flask_login import current_user
from flask_login import login_required
from flask_mail import Mail
from flask_migrate import Migrate
from sqlalchemy import select

from backend.database import db
from backend.models import UserTeam
from backend.models.notification import Notification
from backend.models.project import Project
from backend.models.user import User
from backend.routes.analysis_routes import analysis_bp
from backend.routes.category_routes import category_bp
from backend.routes.notification_routes import notification_bp
from backend.routes.project_routes import project_bp
from backend.routes.task_routes import task_bp
from backend.routes.team_routes import team_bp
from backend.routes.time_entry_routes import time_entry_bp
from backend.routes.user_routes import auth_bp
from backend.services.analysis_service import calendar_due_dates, calendar_worked_time
from backend.services.task_service import get_task_by_id
from backend.services.team_service import get_teams
from backend.services.time_entry_service import get_time_entries_by_task

"""
Main Flask application module for the backend API and frontend rendering.

This module initializes the Flask app, loads configuration from environment variables,
registers blueprints for modular route handling, and sets up extensions such as SQLAlchemy,
Flask-Migrate, Flask-Mail, Flask-Login, and Flask-JWT-Extended.

Routes include user authentication (login/logout), project and team views, time tracking,
notifications, and various API endpoints for analysis, categories, tasks, time entries, and more.

Key Features:
- Environment configuration loading via python-dotenv
- SQLAlchemy ORM for database interaction with migrations support
- User session management and authentication with Flask-Login and JWT
- Modular route structure via Blueprints
- Template rendering for frontend pages with static asset cache busting
- Notification management including reading, deleting, and test notifications
- JSON APIs for calendar data and analysis services
- Secure file upload folder initialization

Usage:
    Run this module directly to start the Flask development server:

        python app.py

    Or use a production WSGI server pointing to `app` Flask instance.

Modules and Blueprints:
- `auth_bp`: User authentication routes (login, logout, register)
- `team_bp`: Team-related API endpoints
- `notification_bp`: Notification management endpoints
- `task_bp`: Task API endpoints
- `time_entry_bp`: Time entry management API
- `project_bp`: Project views and APIs
- `category_bp`: Category management API
- `analysis_bp`: Data analysis endpoints (calendar views, reports)

Template Context Processors:
- `override_url_for`: Adds cache-busting query parameter to static file URLs
- `inject_user_status`: Injects user login status and unread notification flag

Flask-Login User Loader:
- Loads a user by user ID for session management

Example routes:
- `/login`: User login page and submission
- `/dashboard`: Main user dashboard page
- `/projects`: List of user and team projects
- `/notifications`: List and management of user notifications
- `/calendar-due-dates`: API returning due dates for calendar visualization
- `/time_entries`: Time entry page for specific tasks
"""

# Load environment variables from .env file
load_dotenv()

app = Flask(
    __name__, template_folder="frontend/templates", static_folder="frontend/static"
)

# Load configuration from config.py
app.config.from_object("config.Config")

# Initialize extensions
db.init_app(app)
migrate = Migrate(app, db)
mail = Mail(app)
login_manager = LoginManager()
login_manager.login_view = "auth.login"
login_manager.init_app(app)
jwt = JWTManager(app)

# Create an upload folder if not exists
os.makedirs(app.config["UPLOAD_FOLDER"], exist_ok=True)

# Register Blueprints
app.register_blueprint(auth_bp, url_prefix="/auth")
app.register_blueprint(team_bp, url_prefix="/api/teams")

app.register_blueprint(notification_bp, url_prefix="/api/notifications")
app.register_blueprint(task_bp, url_prefix="/api")
app.register_blueprint(time_entry_bp, url_prefix="/api/time_entries")
# For HTML Tempaltes
app.register_blueprint(project_bp)
# For API-Zugriffe
app.register_blueprint(project_bp, url_prefix="/api/projects", name="project_api")
app.register_blueprint(category_bp, url_prefix="/categories")
app.register_blueprint(analysis_bp, url_prefix="/api/analysis")

# Create tables if not exist
with app.app_context():
    db.create_all()

# Secret key is now in config.py loaded from .env


@app.context_processor
def override_url_for():
    """
    Context processor to add cache-busting query parameter to static file URLs.

    This helps force the browser to reload static files (like CSS/JS/images)
    when they change, by appending a timestamp based on the file's last modification time.

    Returns:
        dict: A dictionary with a custom 'url_for' function to use in Jinja2 templates.
    """

    def dated_url_for(endpoint, **values):
        if endpoint == "static":
            filename = values.get("filename", None)
            if filename:
                file_path = os.path.join(app.static_folder, filename)
                if os.path.exists(file_path):
                    values["v"] = int(os.stat(file_path).st_mtime)
        return url_for(endpoint, **values)

    return dict(url_for=dated_url_for)


@app.route("/")
def home():
    """
    Render the homepage.

    Returns:
        str: Rendered HTML template for the homepage.
    """
    return render_template("homepage.html")


@app.route("/calendar-due-dates")
@login_required
def get_calendar_due_dates():
    """
    API endpoint to return calendar due dates as JSON.

    Requires user to be logged in.

    Returns:
        Response: JSON response containing due dates data.
    """
    return jsonify(calendar_due_dates())


@app.route("/login", methods=["GET", "POST"])
def login():
    """
    User login endpoint. Handles GET and POST requests.

    GET: Render login page.
    POST: Authenticate user with username and password.
          On success, log in the user and redirect to dashboard.
          On failure, show login page with error message.

    Returns:
        str or Response: Rendered template or redirect response.
    """
    if request.method == "POST":
        username = request.form.get("username")
        password = request.form.get("password")
        user = User.query.filter_by(username=username).first()

        if user and user.password == password:
            login_user(user)
            return redirect(url_for("dashboard"))
        else:
            return render_template("loginpage.html", error="Invalid credentials")

    return render_template("loginpage.html")


@app.route("/dashboard")
def dashboard():
    """
    Render the main dashboard page.

    Returns:
        str: Rendered HTML template for the dashboard.
    """
    return render_template("dashboard.html")


@app.route("/TimeTracking")
@login_required
def timeTracking():
    """
    Render the time tracking page.

    Requires user login.

    Returns:
        str: Rendered HTML template for time tracking.
    """
    return render_template("timeTracking.html")


@app.route("/analysis")
@login_required
def analysis():
    """
    Render the analysis page showing reports and charts.

    Requires user login.

    Returns:
        str: Rendered HTML template for analysis.
    """

    return render_template("analysis.html")


@app.route("/projects", methods=["GET", "POST"])
@login_required
def projects():
    """
    Display a list of projects for the current user.

    Fetches projects directly owned by the user and those linked to user's teams.
    Combines results and renders the projects page.

    Returns:
        str: Rendered HTML template with user's projects.
    """
    if not current_user.is_authenticated:
        return redirect(url_for("login"))

    team_id_select = (
        select(UserTeam.team_id)
        .where(UserTeam.user_id == current_user.user_id)
        .subquery()
    )
    user_q = Project.query.filter(Project.user_id == current_user.user_id)
    team_q = Project.query.filter(Project.team_id.in_(team_id_select))

    all_projects = user_q.union(team_q).all()
    print("Alle Projekte:", all_projects)
    return render_template("projects.html", projects=all_projects)


@app.route("/teams")
@login_required
def teams():
<<<<<<< HEAD
    teams = get_teams(current_user.user_id)
    return render_template("teams.html", teams=teams)
=======
    """
    Display teams associated with the current user, including their projects.

    Returns:
        str: Rendered HTML template showing user's teams.
    """
    teams_with_projects = get_user_teams_with_projects(current_user.user_id)
    return render_template("teams.html", teams=teams_with_projects)
>>>>>>> 7f7eacd7


@app.route("/logout", methods=["GET", "POST"])
def logout():
    """
    Log out the current user.

    Supports GET and POST requests.
    On POST, returns JSON success message.
    On GET, redirects to homepage.

    Returns:
        Response or str: JSON response or redirect.
    """
    logout_user()

    if request.method == "POST":
        return jsonify({"success": True}), 200

    return redirect(url_for("home"))


"""
@app.route("/logout", methods=["POST"])
def logout():
    logout_user()
    return "", 204
"""


@app.context_processor
def inject_user_status():
    """
    Inject user login status and notification status into templates.

    Checks if current user is authenticated and has unread notifications.

    Returns:
        dict: Contains flags 'user_logged_in' and 'has_notifications'.
    """
    has_unread = False
    if current_user.is_authenticated:
        has_unread = (
            Notification.query.filter_by(
                user_id=current_user.user_id, is_read=False
            ).count()
            > 0
        )

    return dict(
        user_logged_in=current_user.is_authenticated, has_notifications=has_unread
    )


@login_manager.user_loader
def load_user(user_id):
    """
    Flask-Login user loader callback.

    Loads and returns the User object by user_id.

    Args:
        user_id (str or int): User ID from the session.

    Returns:
        User or None: User instance if found, else None.
    """
    return User.query.get(int(user_id))


@app.route("/notifications")
@login_required
def notifications():
    """
    Display the logged-in user's notifications.

    Notifications are ordered by creation date descending.

    Returns:
        str: Rendered HTML template with notifications list.
    """
    if not current_user.is_authenticated:
        return redirect(url_for("login"))

    user_notifications = (
        Notification.query.filter_by(user_id=current_user.user_id)
        .order_by(Notification.created_at.desc())
        .all()
    )
    return render_template("notifications.html", notifications=user_notifications)


@app.route("/notifications/delete/<int:notification_id>", methods=["POST"])
@login_required
def delete_notification(notification_id):
    """
    Delete a notification by its ID.

    Only allows deletion if the notification belongs to the current user.

    Args:
        notification_id (int): ID of the notification to delete.

    Returns:
        tuple: Empty response with status code 200 if successful,
               403 if unauthorized,
               404 if notification not found or unauthorized.
    """
    if not current_user.is_authenticated:
        return "", 403

    notification = Notification.query.get(notification_id)
    if notification and notification.user_id == current_user.user_id:  # <- Fix hier
        db.session.delete(notification)
        db.session.commit()
        return "", 200
    return "", 404


@app.route("/notifications/read/<int:notification_id>", methods=["POST"])
@login_required
def mark_notification_as_read(notification_id):
    """
    Mark a notification as read.

    Only marks if notification belongs to current user and isn't already read.

    Args:
        notification_id (int): ID of the notification to mark as read.

    Returns:
        Response: JSON with success or error message and HTTP status code.
    """
    if not current_user.is_authenticated:
        return jsonify({"error": "Not logged in"}), 403

    notification = Notification.query.get(notification_id)
    if not notification or notification.user_id != current_user.user_id:
        return jsonify({"error": "No Messags found"}), 404

    if notification.is_read:
        return jsonify({"message": "Already marked as read"}), 200

    notification.is_read = True
    db.session.commit()
    return jsonify({"message": "Message marked as read"}), 200


# Test notification erstellen
@app.route("/trigger-test-notification")
@login_required
def trigger_test_notification():
    """
    Create a test notification for the current user.

    Useful for testing notification system.

    Returns:
        Response: Redirect to notifications page.
    """
    if not current_user.is_authenticated:
        return "Not logged in", 403

    from backend.services.notifications import create_notification

    create_notification(
        user_id=current_user.user_id,
        message="🎉 Testbenachrichtigung erfolgreich erstellt!",
        notif_type="info",
    )
    return redirect(url_for("notifications"))


@app.route("/time_entries")
@login_required
def time_entry_page():
    """
    Render time entries page for a specific task.

    Expects query parameter 'id' for task ID.

    Args:
        id (int, query param): Task ID.

    Returns:
        str: Rendered HTML template showing time entries for the task.
    """
    task_id = int(request.args.get("id"))
    task = get_task_by_id(task_id)
    task_title = task.title if task else "Unbekannte Aufgabe"
    time_entries = get_time_entries_by_task(task_id)
    return render_template(
        "time_entries.html",
        task_id=task_id,
        task_title=task_title,
        time_entries=time_entries,
    )


@app.route("/calendar-worked-time")
@login_required
def get_calendar_worked_time():
    """
    API endpoint to return calendar worked time data as JSON.

    Requires user login.

    Returns:
        Response: JSON response containing worked time data.
    """
    return jsonify(calendar_worked_time())


if __name__ == "__main__":
    app.run(debug=True)<|MERGE_RESOLUTION|>--- conflicted
+++ resolved
@@ -273,19 +273,14 @@
 @app.route("/teams")
 @login_required
 def teams():
-<<<<<<< HEAD
+    """
+    Display teams associated with the current user, including their projects.
+
+    Returns:
+        str: Rendered HTML template showing user's teams.
+    """
     teams = get_teams(current_user.user_id)
     return render_template("teams.html", teams=teams)
-=======
-    """
-    Display teams associated with the current user, including their projects.
-
-    Returns:
-        str: Rendered HTML template showing user's teams.
-    """
-    teams_with_projects = get_user_teams_with_projects(current_user.user_id)
-    return render_template("teams.html", teams=teams_with_projects)
->>>>>>> 7f7eacd7
 
 
 @app.route("/logout", methods=["GET", "POST"])
