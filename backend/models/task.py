--- conflicted
+++ resolved
@@ -30,23 +30,13 @@
         time_entries (relationship):  All time entries associated with this task.
         assigned_user (relationship): The user currently assigned to this task.
         project (relationship): The project this task belongs to.
-<<<<<<< HEAD
         category (relationship): The category this task belongs to.
-=======
-        category (relationship): The category of the task.
->>>>>>> a3efdd13
     """
 
     __tablename__ = "tasks"
 
     task_id = db.Column(db.Integer, primary_key=True, index=True)
-<<<<<<< HEAD
     project_id = db.Column(db.Integer, db.ForeignKey("projects.project_id"), nullable=True)
-=======
-    project_id = db.Column(
-        db.Integer, db.ForeignKey("projects.project_id"), nullable=False
-    )
->>>>>>> a3efdd13
     user_id = db.Column(db.Integer, db.ForeignKey("users.user_id"), nullable=True)
     category_id = db.Column(db.Integer, db.ForeignKey("categories.category_id"), nullable=True)
     title = db.Column(db.String, nullable=True)
